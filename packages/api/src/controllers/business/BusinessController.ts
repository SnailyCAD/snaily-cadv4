import { Controller } from "@tsed/di";
import { UseBeforeEach } from "@tsed/platform-middlewares";
import { BodyParams, Context, PathParams, QueryParams } from "@tsed/platform-params";
import { Delete, Get, JsonRequestBody, Post, Put } from "@tsed/schema";
import { IsAuth } from "middlewares/index";
import {
  CREATE_COMPANY_SCHEMA,
  JOIN_COMPANY_SCHEMA,
  DELETE_COMPANY_POST_SCHEMA,
} from "@snailycad/schemas";
import { BadRequest, NotFound } from "@tsed/exceptions";
import { prisma } from "lib/prisma";
import { EmployeeAsEnum, MiscCadSettings, WhitelistStatus } from ".prisma/client";
import { validateSchema } from "lib/validateSchema";

const businessInclude = {
  citizen: {
    select: {
      id: true,
      name: true,
      surname: true,
    },
  },
  business: true,
  role: {
    include: {
      value: true,
    },
  },
};

@UseBeforeEach(IsAuth)
@Controller("/businesses")
export class BusinessController {
  @Get("/")
  async getBusinessesByUser(@Context() ctx: Context) {
    const businesses = await prisma.employee.findMany({
      where: {
        userId: ctx.get("user").id,
        business: { NOT: { status: WhitelistStatus.DECLINED } },
        NOT: { whitelistStatus: WhitelistStatus.DECLINED },
      },
      include: {
        citizen: { select: { id: true, name: true, surname: true } },
        business: true,
        role: { include: { value: true } },
      },
    });

    const joinableBusinesses = await prisma.business.findMany({});

    return { businesses, joinableBusinesses };
  }

  @Get("/business/:id")
  async getBusinesses(
    @Context() ctx: Context,
    @PathParams("id") id: string,
    @QueryParams("employeeId") employeeId: string,
  ) {
    const business = await prisma.business.findUnique({
      where: {
        id,
      },
      include: {
        businessPosts: {
          orderBy: {
            createdAt: "desc",
          },
        },
        employees: {
          include: {
            role: {
              include: {
                value: true,
              },
            },
            citizen: {
              select: {
                name: true,
                surname: true,
                id: true,
              },
            },
          },
        },
        citizen: {
          select: {
            name: true,
            surname: true,
            id: true,
          },
        },
      },
    });

    const employee = employeeId
      ? await prisma.employee.findFirst({
          where: {
            id: employeeId,
            NOT: {
              whitelistStatus: WhitelistStatus.DECLINED,
            },
          },
          include: {
            role: {
              include: {
                value: true,
              },
            },
          },
        })
      : null;

    if (!employee || employee.userId !== ctx.get("user").id) {
      throw new NotFound("employeeNotFound");
    }

    return { ...business, employee };
  }

  @Put("/:id")
  async updateBusiness(
    @PathParams("id") businessId: string,
    @BodyParams() body: JsonRequestBody,
    @Context() ctx: Context,
  ) {
    const data = validateSchema(CREATE_COMPANY_SCHEMA, body.toJSON());

    const employee = await prisma.employee.findFirst({
      where: {
        id: body.get("employeeId"),
        userId: ctx.get("user").id,
        businessId,
        role: {
          as: "OWNER",
        },
      },
    });

    if (!employee) {
      throw new NotFound("employeeNotFound");
    }

    const updated = await prisma.business.update({
      where: {
        id: businessId,
      },
      data: {
<<<<<<< HEAD
        address: data.address,
        name: data.name,
        whitelisted: data.whitelisted,
=======
        address: body.get("address"),
        postal: body.get("postal") || null,
        name: body.get("name"),
        whitelisted: body.get("whitelisted"),
>>>>>>> 79b54d54
      },
    });

    return updated;
  }

  @Delete("/:id")
  async deleteBusiness(
    @PathParams("id") businessId: string,
    @BodyParams() body: JsonRequestBody,
    @Context() ctx: Context,
  ) {
    const data = validateSchema(DELETE_COMPANY_POST_SCHEMA, body.toJSON());

    const employee = await prisma.employee.findFirst({
      where: {
        id: data.employeeId,
        userId: ctx.get("user").id,
        businessId,
        role: {
          as: "OWNER",
        },
      },
    });

    if (!employee) {
      throw new NotFound("employeeNotFound");
    }

    await prisma.business.delete({
      where: {
        id: businessId,
      },
    });

    return true;
  }

  @Post("/join")
  async joinBusiness(@BodyParams() body: JsonRequestBody, @Context() ctx: Context) {
    const data = validateSchema(JOIN_COMPANY_SCHEMA, body.toJSON());

    const citizen = await prisma.citizen.findUnique({
      where: {
        id: data.citizenId,
      },
    });

    if (!citizen || citizen.userId !== ctx.get("user").id) {
      throw new NotFound("notFound");
    }

    const { miscCadSettings } = ctx.get("cad") as { miscCadSettings: MiscCadSettings | null };
    if (miscCadSettings && miscCadSettings.maxBusinessesPerCitizen !== null) {
      const length = await prisma.business.count({
        where: {
          citizenId: citizen.id,
        },
      });

      if (length > miscCadSettings.maxBusinessesPerCitizen) {
        throw new BadRequest("maxBusinessesLength");
      }
    }

    const business = await prisma.business.findUnique({
      where: {
        id: data.businessId,
      },
    });

    if (!business || business.status === "DECLINED") {
      throw new NotFound("notFound");
    }

    if (business.status === "PENDING") {
      throw new BadRequest("businessIsPending");
    }

    const inBusiness = await prisma.employee.findFirst({
      where: {
        businessId: data.businessId,
        citizenId: data.citizenId,
      },
    });

    if (inBusiness) {
      throw new BadRequest("alreadyInThisBusiness");
    }

    let employeeRole = await prisma.employeeValue.findFirst({
      where: {
        as: EmployeeAsEnum.EMPLOYEE,
      },
      include: {
        value: true,
      },
    });

    if (!employeeRole) {
      const value = await prisma.value.create({
        data: {
          type: "BUSINESS_ROLE",
          value: "Employee",
          isDefault: false,
        },
      });

      employeeRole = await prisma.employeeValue.create({
        data: {
          as: EmployeeAsEnum.EMPLOYEE,
          valueId: value.id,
        },
        include: {
          value: true,
        },
      });
    }

    const employee = await prisma.employee.create({
      data: {
        businessId: business.id,
        citizenId: citizen.id,
        employeeOfTheMonth: false,
        userId: ctx.get("user").id,
        roleId: employeeRole.id,
        whitelistStatus: business.whitelisted ? WhitelistStatus.PENDING : WhitelistStatus.ACCEPTED,
      },
      include: businessInclude,
    });

    await prisma.business.update({
      where: {
        id: business.id,
      },
      data: {
        employees: {
          connect: {
            id: employee.id,
          },
        },
      },
    });

    return employee;
  }

  @Post("/create")
  async createBusiness(@BodyParams() body: JsonRequestBody, @Context() ctx: Context) {
    const data = validateSchema(CREATE_COMPANY_SCHEMA, body.toJSON());

    const owner = await prisma.citizen.findUnique({
      where: {
        id: data.ownerId,
      },
    });

    if (!owner || owner.userId !== ctx.get("user").id) {
      throw new NotFound("notFound");
    }

    const { miscCadSettings, businessWhitelisted } = ctx.get("cad") as {
      businessWhitelisted: boolean;
      miscCadSettings: MiscCadSettings | null;
    };

    if (miscCadSettings && miscCadSettings.maxBusinessesPerCitizen !== null) {
      const length = await prisma.business.count({
        where: {
          citizenId: owner.id,
        },
      });

      if (length > miscCadSettings.maxBusinessesPerCitizen) {
        throw new BadRequest("maxBusinessesLength");
      }
    }

    const business = await prisma.business.create({
      data: {
        citizenId: owner.id,
<<<<<<< HEAD
        name: data.name,
        address: data.address,
        whitelisted: data.whitelisted ?? false,
=======
        name: body.get("name"),
        address: body.get("address"),
        postal: body.get("postal") || null,
        whitelisted: body.get("whitelisted") ?? false,
>>>>>>> 79b54d54
        userId: ctx.get("user").id,
        status: businessWhitelisted ? "PENDING" : "ACCEPTED",
      },
    });

    let ownerRole = await prisma.employeeValue.findFirst({
      where: {
        as: EmployeeAsEnum.OWNER,
      },
      include: {
        value: true,
      },
    });

    if (!ownerRole) {
      const value = await prisma.value.create({
        data: {
          type: "BUSINESS_ROLE",
          value: "Owner",
          isDefault: false,
        },
      });

      ownerRole = await prisma.employeeValue.create({
        data: {
          as: EmployeeAsEnum.OWNER,
          valueId: value.id,
        },
        include: {
          value: true,
        },
      });
    }

    const employee = await prisma.employee.create({
      data: {
        businessId: business.id,
        citizenId: owner.id,
        employeeOfTheMonth: false,
        userId: ctx.get("user").id,
        roleId: ownerRole.id,
        canCreatePosts: true,
      },
      include: businessInclude,
    });

    const updated = await prisma.business.update({
      where: {
        id: business.id,
      },
      data: {
        employees: {
          connect: {
            id: employee.id,
          },
        },
      },
    });

    return { business: updated, id: business.id, employee };
  }
}<|MERGE_RESOLUTION|>--- conflicted
+++ resolved
@@ -147,16 +147,10 @@
         id: businessId,
       },
       data: {
-<<<<<<< HEAD
         address: data.address,
         name: data.name,
         whitelisted: data.whitelisted,
-=======
-        address: body.get("address"),
-        postal: body.get("postal") || null,
-        name: body.get("name"),
-        whitelisted: body.get("whitelisted"),
->>>>>>> 79b54d54
+        postal: data.postal || null,
       },
     });
 
@@ -338,16 +332,10 @@
     const business = await prisma.business.create({
       data: {
         citizenId: owner.id,
-<<<<<<< HEAD
+        address: data.address,
         name: data.name,
-        address: data.address,
-        whitelisted: data.whitelisted ?? false,
-=======
-        name: body.get("name"),
-        address: body.get("address"),
-        postal: body.get("postal") || null,
-        whitelisted: body.get("whitelisted") ?? false,
->>>>>>> 79b54d54
+        whitelisted: data.whitelisted,
+        postal: data.postal || null,
         userId: ctx.get("user").id,
         status: businessWhitelisted ? "PENDING" : "ACCEPTED",
       },
