import { Controller } from "@tsed/di";
import { Delete, Description, Get, Post, Put } from "@tsed/schema";
import { CREATE_911_CALL, LINK_INCIDENT_TO_CALL } from "@snailycad/schemas";
import { HeaderParams, BodyParams, Context, PathParams, QueryParams } from "@tsed/platform-params";
import { BadRequest, NotFound } from "@tsed/exceptions";
import { prisma } from "lib/prisma";
import { Socket } from "services/SocketService";
import { UseBeforeEach } from "@tsed/platform-middlewares";
import { IsAuth } from "middlewares/IsAuth";
<<<<<<< HEAD
import { unitProperties, combinedUnitProperties, _leoProperties } from "lib/leo/activeOfficer";
=======
import { unitProperties, leoProperties } from "lib/leo/activeOfficer";
>>>>>>> c414760e
import { validateSchema } from "lib/validateSchema";
import {
  ShouldDoType,
  DepartmentValue,
  DivisionValue,
  User,
  MiscCadSettings,
  Call911,
} from "@prisma/client";
import { sendDiscordWebhook } from "lib/discord/webhooks";
import type { cad } from "@snailycad/types";
import type { APIEmbed } from "discord-api-types/v10";
import { manyToManyHelper } from "utils/manyToMany";
import { Permissions, UsePermissions } from "middlewares/UsePermissions";
<<<<<<< HEAD
import { officerOrDeputyToUnit } from "lib/leo/officerOrDeputyToUnit";
=======
import { findUnit } from "lib/leo/findUnit";
>>>>>>> c414760e

export const assignedUnitsInclude = {
  include: {
    officer: { include: _leoProperties },
    deputy: { include: unitProperties },
    combinedUnit: {
      include: {
        status: { include: { value: true } },
        officers: {
          include: _leoProperties,
        },
      },
    },
  },
};

export const callInclude = {
  position: true,
  assignedUnits: assignedUnitsInclude,
  events: true,
  incidents: true,
  departments: { include: _leoProperties.department.include },
  divisions: { include: _leoProperties.division.include },
  situationCode: { include: { value: true } },
};

@Controller("/911-calls")
@UseBeforeEach(IsAuth)
export class Calls911Controller {
  private socket: Socket;
  constructor(socket: Socket) {
    this.socket = socket;
  }

  @Get("/")
  @Description("Get all 911 calls")
  async get911Calls(@QueryParams("includeEnded") includeEnded: boolean) {
    const calls = await prisma.call911.findMany({
      include: callInclude,
      orderBy: {
        createdAt: "desc",
      },
      where: includeEnded ? undefined : { ended: false },
    });

    return calls.map(officerOrDeputyToUnit);
  }

  @Get("/:id")
  @Description("Get an incident by its id")
  @UsePermissions({
    permissions: [Permissions.ViewIncidents, Permissions.ManageIncidents],
    fallback: (u) => u.isDispatch || u.isLeo,
  })
  async getIncidentById(@PathParams("id") id: string) {
    const call = await prisma.call911.findUnique({
      where: { id },
      include: callInclude,
    });

    return officerOrDeputyToUnit(call);
  }

  @Post("/")
  async create911Call(
    @BodyParams() body: unknown,
    @Context("user") user: User,
    @Context("cad") cad: cad & { miscCadSettings: MiscCadSettings },
    @HeaderParams("is-from-dispatch") isFromDispatchHeader: string | undefined,
  ) {
    const data = validateSchema(CREATE_911_CALL, body);
    const isFromDispatch = isFromDispatchHeader === "true" && user.isDispatch;
    const maxAssignmentsToCalls = cad.miscCadSettings.maxAssignmentsToCalls ?? Infinity;

    const call = await prisma.call911.create({
      data: {
        location: data.location,
        postal: data.postal,
        description: data.description,
        descriptionData: data.descriptionData,
        name: data.name,
        userId: user.id || undefined,
        situationCodeId: data.situationCode ?? null,
        viaDispatch: isFromDispatch,
      },
      include: callInclude,
    });

    const units = (data.assignedUnits ?? []) as string[];
    await this.assignUnitsToCall(call.id, units, maxAssignmentsToCalls);
    await this.linkOrUnlinkCallDepartmentsAndDivisions({
      type: "connect",
      departments: (data.departments ?? []) as string[],
      divisions: (data.divisions ?? []) as string[],
      callId: call.id,
    });

    const updated = await prisma.call911.findUnique({
      where: {
        id: call.id,
      },
      include: callInclude,
    });

    const returnData = officerOrDeputyToUnit(updated);

    try {
      const data = this.createWebhookData(returnData);
      await sendDiscordWebhook(cad.miscCadSettings, "call911WebhookId", data);
    } catch (error) {
      console.log("Could not send Discord webhook.", error);
    }

    this.socket.emit911Call(returnData);
    return returnData;
  }

  @Put("/:id")
  @UsePermissions({
    fallback: (u) => u.isDispatch,
    permissions: [Permissions.Dispatch],
  })
  async update911Call(
    @PathParams("id") id: string,
    @BodyParams() body: unknown,
    @Context("user") user: User,
    @Context("cad") cad: cad & { miscCadSettings: MiscCadSettings },
  ) {
    const data = validateSchema(CREATE_911_CALL, body);
    const maxAssignmentsToCalls = cad.miscCadSettings.maxAssignmentsToCalls ?? Infinity;

    const call = await prisma.call911.findUnique({
      where: {
        id,
      },
      include: {
        assignedUnits: assignedUnitsInclude,
        departments: true,
        divisions: true,
      },
    });

    if (!call || call.ended) {
      throw new NotFound("callNotFound");
    }

    // reset assignedUnits. find a better way to do this?
    await Promise.all(
      call.assignedUnits.map(async ({ id }) => {
        await prisma.assignedUnit.delete({
          where: { id },
        });
      }),
    );

    await this.linkOrUnlinkCallDepartmentsAndDivisions({
      type: "disconnect",
      departments: (data.departments ?? []) as string[],
      divisions: (data.divisions ?? []) as string[],
      callId: call.id,
    });

    const positionData = data.position ?? null;
    const shouldRemovePosition = data.position === null;

    const position = positionData
      ? await prisma.position.upsert({
          where: {
            id: call.positionId ?? "undefined",
          },
          create: {
            lat: positionData.lat ? parseFloat(positionData.lat) : 0.0,
            lng: positionData.lng ? parseFloat(positionData.lng) : 0.0,
          },
          update: {
            lat: positionData.lat ? parseFloat(positionData.lat) : 0.0,
            lng: positionData.lng ? parseFloat(positionData.lng) : 0.0,
          },
        })
      : null;

    await prisma.call911.update({
      where: {
        id: call.id,
      },
      data: {
        location: data.location,
        postal: String(data.postal),
        description: data.description,
        name: data.name,
        userId: user.id,
        positionId: shouldRemovePosition ? null : position?.id ?? call.positionId,
        descriptionData: data.descriptionData,
        situationCodeId: data.situationCode === null ? null : data.situationCode,
      },
    });

    const units = (data.assignedUnits ?? []) as string[];
    await this.assignUnitsToCall(call.id, units, maxAssignmentsToCalls);
    await this.linkOrUnlinkCallDepartmentsAndDivisions({
      type: "connect",
      departments: (data.departments ?? []) as string[],
      divisions: (data.divisions ?? []) as string[],
      callId: call.id,
    });

    const updated = await prisma.call911.findUnique({
      where: {
        id: call.id,
      },
      include: callInclude,
    });

    this.socket.emitUpdate911Call(officerOrDeputyToUnit(updated));

    return officerOrDeputyToUnit(updated);
  }

  @Delete("/purge")
  @UsePermissions({
    fallback: (u) => u.isLeo,
    permissions: [Permissions.ManageCallHistory],
  })
  async purgeCalls(@BodyParams("ids") ids: string[]) {
    if (!Array.isArray(ids)) return;

    await Promise.all(
      ids.map(async (id) => {
        const call = await prisma.call911.delete({
          where: { id },
        });

        this.socket.emit911CallDelete(call);
      }),
    );

    return true;
  }

  @Delete("/:id")
  @UsePermissions({
    fallback: (u) => u.isDispatch || u.isLeo || u.isEmsFd,
    permissions: [Permissions.Dispatch, Permissions.Leo, Permissions.EmsFd],
  })
  async end911Call(@PathParams("id") id: string) {
    const call = await prisma.call911.findUnique({
      where: { id },
    });

    if (!call || call.ended) {
      throw new NotFound("callNotFound");
    }

    await prisma.call911.update({
      where: {
        id: call.id,
      },
      data: {
        ended: true,
      },
    });

    this.socket.emit911CallDelete(call);

    return true;
  }

  @Post("/link-incident/:callId")
  @UsePermissions({
    fallback: (u) => u.isLeo,
    permissions: [Permissions.ManageCallHistory],
  })
  async linkCallToIncident(@PathParams("callId") callId: string, @BodyParams() body: unknown) {
    const data = validateSchema(LINK_INCIDENT_TO_CALL, body);

    const call = await prisma.call911.findUnique({
      where: { id: callId },
      include: { incidents: true },
    });

    if (!call) {
      throw new NotFound("callNotFound");
    }

    const disconnectConnectArr = manyToManyHelper(
      call.incidents.map((v) => v.id),
      data.incidentIds as string[],
    );

    await prisma.$transaction(
      disconnectConnectArr.map((v) =>
        prisma.call911.update({ where: { id: call.id }, data: { incidents: v } }),
      ),
    );

    const updated = await prisma.call911.findUnique({
      where: { id: call.id },
      include: { incidents: true },
    });

    return updated;
  }

  @Post("/:type/:callId")
  @UsePermissions({
    fallback: (u) => u.isDispatch || u.isLeo || u.isEmsFd,
    permissions: [Permissions.Dispatch, Permissions.Leo, Permissions.EmsFd],
  })
  async assignToCall(
    @PathParams("type") callType: "assign" | "unassign",
    @PathParams("callId") callId: string,
    @BodyParams() body: any,
  ) {
    const { unit: rawUnit } = body;

    if (!rawUnit) {
      throw new BadRequest("unitIsRequired");
    }

    const { unit, type } = await findUnit(rawUnit);
    if (!unit) {
      throw new NotFound("unitNotFound");
    }

    const call = await prisma.call911.findUnique({
      where: { id: callId },
    });

    if (!call) {
      throw new NotFound("callNotFound");
    }

    const existing = await prisma.assignedUnit.findFirst({
      where: {
        call911Id: callId,
        [type === "leo" ? "officerId" : "emsFdDeputyId"]: unit.id,
      },
    });

    if (callType === "assign") {
      if (existing) {
        throw new BadRequest("alreadyAssignedToCall");
      }

      await prisma.assignedUnit.create({
        data: {
          call911Id: callId,
          [type === "leo" ? "officerId" : "emsFdDeputyId"]: unit.id,
        },
      });
    } else {
      if (!existing) {
        throw new BadRequest("notAssignedToCall");
      }

      await prisma.assignedUnit.delete({
        where: { id: existing.id },
      });
    }

    const updated = await prisma.call911.findUnique({
      where: {
        id: call.id,
      },
      include: callInclude,
    });

    this.socket.emitUpdate911Call(officerOrDeputyToUnit(updated));

    return officerOrDeputyToUnit(updated);
  }

  protected async linkOrUnlinkCallDepartmentsAndDivisions({
    type,
    callId,
    departments,
    divisions,
  }: {
    type: "disconnect" | "connect";
    callId: string;
    departments: (DepartmentValue["id"] | DepartmentValue)[];
    divisions: (DivisionValue["id"] | DivisionValue)[];
  }) {
    await Promise.all(
      departments.map(async (dep) => {
        const id = typeof dep === "string" ? dep : dep.id;
        await prisma.call911.update({
          where: { id: callId },
          data: { departments: { [type]: { id } } },
        });
      }),
    );

    await Promise.all(
      divisions.map(async (division) => {
        const id = typeof division === "string" ? division : division.id;
        await prisma.call911.update({
          where: { id: callId },
          data: { divisions: { [type]: { id } } },
        });
      }),
    );
  }

  protected async assignUnitsToCall(
    callId: string,
    units: string[],
    maxAssignmentsToCalls: number,
  ) {
    await Promise.all(
      units.map(async (id) => {
        const { unit, type } = await findUnit(id, {
          NOT: { status: { shouldDo: ShouldDoType.SET_OFF_DUTY } },
        });

        if (!unit) {
          throw new BadRequest("unitOffDuty");
        }

        const types = {
          combined: "combinedLeoId",
          leo: "officerId",
          "ems-fd": "emsFdDeputyId",
        };

        const assignmentCount = await prisma.assignedUnit.count({
          where: {
            [types[type]]: unit.id,
            call911: { ended: false },
          },
        });

        if (assignmentCount >= maxAssignmentsToCalls) {
          // skip this officer
          return;
        }

        const status = await prisma.statusValue.findFirst({
          where: { shouldDo: "SET_ASSIGNED" },
        });

        if (status) {
          const t =
            type === "leo" ? "officer" : type === "ems-fd" ? "emsFdDeputy" : "combinedLeoUnit";
          // @ts-expect-error ignore
          await prisma[t].update({
            where: { id: unit.id },
            data: { statusId: status.id },
          });

          this.socket.emitUpdateOfficerStatus();
          this.socket.emitUpdateDeputyStatus();
        }

        const assignedUnit = await prisma.assignedUnit.create({
          data: {
            call911Id: callId,
            [types[type]]: unit.id,
          },
        });

        await prisma.call911.update({
          where: {
            id: callId,
          },
          data: {
            assignedUnits: {
              connect: { id: assignedUnit.id },
            },
          },
        });
      }),
    );
  }

  // creates the webhook structure that will get sent to Discord.
  private createWebhookData(call: Call911): { embeds: APIEmbed[] } {
    const caller = call.name;
    const location = `${call.location} ${call.postal ? call.postal : ""}`;
    const description = call.description || "Could not render description via Discord";

    return {
      embeds: [
        {
          title: "911 Call Created",
          description,
          footer: { text: "View more information on the CAD" },
          fields: [
            {
              name: "Location",
              value: location,
              inline: true,
            },
            {
              name: "Caller",
              value: caller,
              inline: true,
            },
            {
              name: "Location",
              value: location,
              inline: true,
            },
          ],
        },
      ],
    };
  }
}<|MERGE_RESOLUTION|>--- conflicted
+++ resolved
@@ -7,11 +7,7 @@
 import { Socket } from "services/SocketService";
 import { UseBeforeEach } from "@tsed/platform-middlewares";
 import { IsAuth } from "middlewares/IsAuth";
-<<<<<<< HEAD
-import { unitProperties, combinedUnitProperties, _leoProperties } from "lib/leo/activeOfficer";
-=======
-import { unitProperties, leoProperties } from "lib/leo/activeOfficer";
->>>>>>> c414760e
+import { unitProperties, _leoProperties } from "lib/leo/activeOfficer";
 import { validateSchema } from "lib/validateSchema";
 import {
   ShouldDoType,
@@ -26,11 +22,8 @@
 import type { APIEmbed } from "discord-api-types/v10";
 import { manyToManyHelper } from "utils/manyToMany";
 import { Permissions, UsePermissions } from "middlewares/UsePermissions";
-<<<<<<< HEAD
 import { officerOrDeputyToUnit } from "lib/leo/officerOrDeputyToUnit";
-=======
 import { findUnit } from "lib/leo/findUnit";
->>>>>>> c414760e
 
 export const assignedUnitsInclude = {
   include: {
