--- conflicted
+++ resolved
@@ -164,16 +164,10 @@
   })
   @Description("Update a unit's callsign by its id")
   async updateCallsignUnit(
-<<<<<<< HEAD
     @Context("user") user: User,
     @PathParams("unitId") unitId: string,
     @BodyParams() body: unknown,
-  ) {
-=======
-    @PathParams("unitId") unitId: string,
-    @BodyParams() body: unknown,
   ): Promise<APITypes.PutManageUnitCallsignData> {
->>>>>>> b8fb6f8e
     const data = validateSchema(UPDATE_UNIT_CALLSIGN_SCHEMA, body);
 
     const { type, unit } = await findUnit(unitId);
@@ -546,13 +540,10 @@
     fallback: (u) => u.isSupervisor || u.rank !== Rank.USER,
     permissions: [Permissions.DeleteUnits],
   })
-<<<<<<< HEAD
-  async deleteUnit(@Context("user") user: User, @PathParams("unitId") unitId: string) {
-=======
   async deleteUnit(
+    @Context("user") user: User,
     @PathParams("unitId") unitId: string,
   ): Promise<APITypes.DeleteManageUnitByIdData> {
->>>>>>> b8fb6f8e
     const unit = await findUnit(unitId);
 
     if (unit.type === "combined") {
