--- conflicted
+++ resolved
@@ -17,11 +17,8 @@
 import { Socket } from "services/SocketService";
 import { ExtendedBadRequest } from "src/exceptions/ExtendedBadRequest";
 import { manyToManyHelper } from "utils/manyToMany";
-<<<<<<< HEAD
 import { AuditLogActionType, createAuditLogEntry } from "@snailycad/audit-logger/server";
-=======
 import { isCuid } from "cuid";
->>>>>>> b8f81e09
 
 const ACTIONS = ["SET_DEPARTMENT_DEFAULT", "SET_DEPARTMENT_NULL", "DELETE_UNIT"] as const;
 type Action = typeof ACTIONS[number];
