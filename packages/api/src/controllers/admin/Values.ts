--- conflicted
+++ resolved
@@ -163,14 +163,9 @@
     return value;
   }
 
-<<<<<<< HEAD
-  @Delete("/:id")
-  @Description("Delete a value by the specified type and id")
-  async deleteValueByPathAndId(@PathParams("id") id: string, @PathParams("path") path: string) {
-=======
   @Delete("/bulk-delete")
+  @Description("Bulk-delete values by the specified ids and type")
   async bulkDeleteByPathAndIds(@PathParams("path") path: string, @BodyParams() body: any) {
->>>>>>> e64de81e
     const type = this.getTypeFromPath(path);
     const ids = body as string[];
 
@@ -184,6 +179,7 @@
   }
 
   @Delete("/:id")
+  @Description("Delete a value by the specified type and id")
   async deleteValueByPathAndId(@PathParams("id") id: string, @PathParams("path") path: string) {
     const type = this.getTypeFromPath(path);
     return this.deleteById(type, id);
