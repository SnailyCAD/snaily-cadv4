--- conflicted
+++ resolved
@@ -36,12 +36,8 @@
     @Context("cad") cad: cad,
     @QueryParams("skip", Number) skip = 0,
     @QueryParams("query", String) query?: string,
-<<<<<<< HEAD
   ): Promise<APITypes.GetCitizenVehiclesData> {
-=======
-  ) {
     const checkCitizenUserId = shouldCheckCitizenUserId({ cad, user });
->>>>>>> fc9d707b
     const citizen = await prisma.citizen.findFirst({
       where: { id: citizenId, userId: checkCitizenUserId ? user.id : undefined },
     });
