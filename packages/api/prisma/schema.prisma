--- conflicted
+++ resolved
@@ -1035,10 +1035,9 @@
 
 // ems-fd
 model EmsFdDeputy {
-<<<<<<< HEAD
   id                        String                 @id @default(cuid())
-  department                DepartmentValue        @relation("emsFdDepartmentToDepartment", fields: [departmentId], references: [id])
-  departmentId              String
+  department                DepartmentValue?       @relation("emsFdDepartmentToDepartment", fields: [departmentId], references: [id])
+  departmentId              String?
   callsign                  String                 @db.VarChar(255)
   callsign2                 String                 @db.VarChar(255)
   incremental               Int?
@@ -1061,42 +1060,12 @@
   radioChannelId            String?
   activeCall                Call911?               @relation("emsFdActiveCall", fields: [activeCallId], references: [id])
   activeCallId              String?
+  whitelistStatus           LeoWhitelistStatus?    @relation(fields: [whitelistStatusId], references: [id])
+  whitelistStatusId         String?
+  AssignedUnit              AssignedUnit[]
   lastStatusChangeTimestamp DateTime?
-  AssignedUnit              AssignedUnit[]
   qualifications            UnitQualification[]
   IncidentInvolvedUnit      IncidentInvolvedUnit[]
-=======
-  id                   String                 @id @default(cuid())
-  department           DepartmentValue?       @relation("emsFdDepartmentToDepartment", fields: [departmentId], references: [id])
-  departmentId         String?
-  callsign             String                 @db.VarChar(255)
-  callsign2            String                 @db.VarChar(255)
-  incremental          Int?
-  division             DivisionValue          @relation("emsFdDivisionToDivision", fields: [divisionId], references: [id])
-  divisionId           String
-  position             String?                @db.Text
-  rank                 Value?                 @relation("emsFdRankToValue", fields: [rankId], references: [id])
-  rankId               String?
-  status               StatusValue?           @relation("emsFdStatusToValue", fields: [statusId], references: [id])
-  statusId             String?
-  suspended            Boolean                @default(false)
-  badgeNumber          Int?
-  imageId              String?                @db.VarChar(255)
-  citizen              Citizen                @relation(fields: [citizenId], references: [id], onDelete: Cascade)
-  citizenId            String
-  user                 User                   @relation(fields: [userId], references: [id], onDelete: Cascade)
-  userId               String
-  createdAt            DateTime               @default(now())
-  updatedAt            DateTime               @default(now()) @updatedAt
-  radioChannelId       String?
-  activeCall           Call911?               @relation("emsFdActiveCall", fields: [activeCallId], references: [id])
-  activeCallId         String?
-  whitelistStatus      LeoWhitelistStatus?    @relation(fields: [whitelistStatusId], references: [id])
-  whitelistStatusId    String?
-  AssignedUnit         AssignedUnit[]
-  qualifications       UnitQualification[]
-  IncidentInvolvedUnit IncidentInvolvedUnit[]
->>>>>>> 2222dc4a
 }
 
 // truck logs
