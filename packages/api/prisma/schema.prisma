--- conflicted
+++ resolved
@@ -153,12 +153,9 @@
   updatedAt                DateTime              @default(now()) @updatedAt
   discordId                String?
   lastDiscordSyncTimestamp DateTime?
-<<<<<<< HEAD
   permissions              BigInt?
-=======
   soundSettings            UserSoundSettings?    @relation(fields: [soundSettingsId], references: [id])
   soundSettingsId  String?
->>>>>>> 638d5609
 
 
   // relational data
