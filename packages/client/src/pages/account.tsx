--- conflicted
+++ resolved
@@ -115,20 +115,13 @@
 }
 
 export const getServerSideProps: GetServerSideProps = async ({ locale, req }) => {
-<<<<<<< HEAD
+  const availableSounds = await getAvailableSounds();
   const user = await getSessionUser(req);
 
   return {
     props: {
       session: user,
-=======
-  const availableSounds = await getAvailableSounds();
-
-  return {
-    props: {
       availableSounds,
-      session: await getSessionUser(req),
->>>>>>> 21c96e9f
       messages: {
         ...(await getTranslations(["account", "auth", "common"], user?.locale ?? locale)),
       },
