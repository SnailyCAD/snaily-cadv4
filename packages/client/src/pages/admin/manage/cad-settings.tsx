import * as React from "react";
import { useAuth } from "context/AuthContext";
import { Rank } from "@snailycad/types";
import { AdminLayout } from "components/admin/AdminLayout";
import { useTranslations } from "use-intl";
import type { GetServerSideProps } from "next";
import { getSessionUser } from "lib/auth";
import { getTranslations } from "lib/getTranslation";
import { Formik, FormikHelpers } from "formik";
import { FormField } from "components/form/FormField";
import { Input, PasswordInput } from "components/form/inputs/Input";
import { FormRow } from "components/form/FormRow";
import { Toggle } from "components/form/Toggle";
import { Button } from "components/Button";
import useFetch from "lib/useFetch";
import { Loader } from "components/Loader";
import { TabList, TabsContent } from "components/shared/TabList";
import { requestAll } from "lib/utils";
import { handleValidate } from "lib/handleValidate";
import { CAD_SETTINGS_SCHEMA } from "@snailycad/schemas";
import { ImageSelectInput, validateFile } from "components/form/inputs/ImageSelectInput";
import { Title } from "components/shared/Title";
import dynamic from "next/dynamic";
import { DiscordRolesTab } from "components/admin/manage/cad-settings/DiscordRolesTab";
import { SettingsFormField } from "components/form/SettingsFormField";

const MiscFeatures = dynamic(
  async () => (await import("components/admin/manage/cad-settings/MiscFeatures")).MiscFeatures,
);

const DisabledFeaturesArea = dynamic(
  async () =>
    (await import("components/admin/manage/cad-settings/DisabledFeatures")).DisabledFeaturesArea,
);

const ApiTokenTab = dynamic(
  async () => (await import("components/admin/manage/cad-settings/ApiTokenTab")).ApiTokenTab,
);

const AutoSetUserPropertiesTab = dynamic(
  async () =>
    (await import("components/admin/manage/cad-settings/AutoSetUserPropertiesTab"))
      .AutoSetUserPropertiesTab,
);

export default function CadSettings() {
  const [logo, setLogo] = React.useState<(File | string) | null>(null);
  const { state, execute } = useFetch();
  const { user, cad, setCad } = useAuth();

  const t = useTranslations("Management");
  const common = useTranslations("Common");

  const SETTINGS_TABS = [
    { name: t("GENERAL_SETTINGS"), value: "GENERAL_SETTINGS" },
    { name: t("FEATURES"), value: "FEATURES" },
    { name: t("MISC_SETTINGS"), value: "MISC_SETTINGS" },
    { name: "Auto set user properties", value: "AUTO_SET_PROPERTIES" },
    { name: "Api Token", value: "API_TOKEN" },
    { name: "Discord Roles", value: "DISCORD_ROLES_TAB" },
  ];

  async function onSubmit(
    values: typeof INITIAL_VALUES,
    helpers: FormikHelpers<typeof INITIAL_VALUES>,
  ) {
    const fd = new FormData();
    const validatedImage = validateFile(logo, helpers);

    if (validatedImage) {
      if (typeof validatedImage === "object") {
        fd.set("image", validatedImage, validatedImage.name);
      }
    }

    const { json } = await execute("/admin/manage/cad-settings", {
      method: "PUT",
      data: values,
      helpers,
    });

    if (json?.id) {
      if (validatedImage && typeof validatedImage === "object") {
        const {
          json: { logoId },
        } = await execute("/admin/manage/cad-settings/image", {
          method: "POST",
          data: fd,
          helpers,
        });

        json.logoId = logoId;
      }

      setCad({ ...cad, ...json });
    }
  }

  if (user?.rank !== Rank.OWNER) {
    return null;
  }

  if (!cad) {
    return null;
  }

  const validate = handleValidate(CAD_SETTINGS_SCHEMA);
  const INITIAL_VALUES = {
    name: cad.name ?? "",
    areaOfPlay: cad.areaOfPlay ?? "",
    steamApiKey: cad.steamApiKey ?? "",
    discordWebhookURL: cad.discordWebhookURL ?? "",
    towWhitelisted: cad.towWhitelisted ?? false,
    taxiWhitelisted: cad.taxiWhitelisted ?? false,
    whitelisted: cad.whitelisted ?? false,
    businessWhitelisted: cad.businessWhitelisted ?? false,
    registrationCode: cad.registrationCode ?? "",
    roleplayEnabled: cad.miscCadSettings?.roleplayEnabled ?? true,
    logoId: cad.logoId ?? "",
  };

  return (
    <AdminLayout>
      <Title>{t("MANAGE_CAD_SETTINGS")}</Title>

      <h1 className="mb-3 text-3xl font-semibold">{t("MANAGE_CAD_SETTINGS")}</h1>

      <TabList tabs={SETTINGS_TABS}>
        <TabsContent value="GENERAL_SETTINGS">
          <h2 className="text-2xl font-semibold">General Settings</h2>

          <Formik validate={validate} onSubmit={onSubmit} initialValues={INITIAL_VALUES}>
            {({ handleSubmit, handleChange, values, errors }) => (
              <form className="mt-3" onSubmit={handleSubmit}>
                <div>
                  <ImageSelectInput label="CAD Logo" image={logo} setImage={setLogo} />
                  <small className="block text-[15px] -mt-2 mb-3">
                    <b>Note:</b> page reload may be required.
                  </small>
                </div>

                <FormField errorMessage={errors.name} label="CAD Name">
                  <Input onChange={handleChange} value={values.name} name="name" />
                </FormField>

                <FormField errorMessage={errors.areaOfPlay} label="Area of Play">
                  <Input onChange={handleChange} value={values.areaOfPlay} name="areaOfPlay" />
                </FormField>

                <FormField optional errorMessage={errors.steamApiKey} label="Steam API Key">
                  <PasswordInput
                    onChange={handleChange}
                    value={values.steamApiKey}
                    name="steamApiKey"
                  />
                </FormField>

                <FormField
                  optional
                  errorMessage={errors.discordWebhookURL}
                  label="Discord webhook URL"
                >
                  <PasswordInput
                    onChange={handleChange}
                    value={values.discordWebhookURL}
                    name="discordWebhookURL"
                  />
                </FormField>

                <FormField
                  optional
                  errorMessage={errors.registrationCode}
                  label="Registration Code"
                >
                  <PasswordInput
                    onChange={handleChange}
                    value={values.registrationCode}
                    name="registrationCode"
                  />
                </FormField>

                <SettingsFormField
                  errorMessage={errors.towWhitelisted}
                  action="checkbox"
                  label="Tow Whitelist"
                  description="Tow will be whitelisted, the permission can be given to any user."
                >
                  <Toggle
                    name="towWhitelisted"
                    onClick={handleChange}
                    toggled={values.towWhitelisted}
                  />
                </SettingsFormField>

<<<<<<< HEAD
                <FormRow>
=======
                  <FormField errorMessage={errors.taxiWhitelisted} label="Taxi Whitelisted">
                    <Toggle
                      name="taxiWhitelisted"
                      onClick={handleChange}
                      toggled={values.taxiWhitelisted}
                    />
                  </FormField>

>>>>>>> 9213c18c
                  <FormField errorMessage={errors.whitelisted} label="CAD Whitelisted">
                    <Toggle
                      name="whitelisted"
                      onClick={handleChange}
                      toggled={values.whitelisted}
                    />
                  </FormField>

                  <FormField errorMessage={errors.businessWhitelisted} label="Business Whitelisted">
                    <Toggle
                      name="businessWhitelisted"
                      onClick={handleChange}
                      toggled={values.businessWhitelisted}
                    />
                  </FormField>
                </FormRow>

                <FormField errorMessage={errors.roleplayEnabled} label="Roleplay enabled">
                  <Toggle
                    name="roleplayEnabled"
                    onClick={handleChange}
                    toggled={values.roleplayEnabled}
                  />
                  <small className="mt-1 text-sm">
                    When disabled, this will add a banner that says that roleplay must be stopped.
                  </small>
                </FormField>

                <Button disabled={state === "loading"} className="flex items-center" type="submit">
                  {state === "loading" ? <Loader className="mr-3" /> : null}
                  {common("save")}
                </Button>
              </form>
            )}
          </Formik>
        </TabsContent>

        <TabsContent aria-label={t("FEATURES")} value="FEATURES">
          <DisabledFeaturesArea />
        </TabsContent>

        <TabsContent aria-label={t("MISC_SETTINGS")} value="MISC_SETTINGS">
          <MiscFeatures />
        </TabsContent>

        <TabsContent aria-label="Auto set user properties" value="AUTO_SET_PROPERTIES">
          <AutoSetUserPropertiesTab />
        </TabsContent>

        <ApiTokenTab />
        <DiscordRolesTab />
      </TabList>
    </AdminLayout>
  );
}

export const getServerSideProps: GetServerSideProps = async ({ locale, req }) => {
  const [data] = await requestAll(req, [["/admin/manage/cad-settings", []]]);

  return {
    props: {
      citizens: data,
      session: await getSessionUser(req),
      messages: {
        ...(await getTranslations(["admin", "values", "common"], locale)),
      },
    },
  };
};<|MERGE_RESOLUTION|>--- conflicted
+++ resolved
@@ -192,9 +192,7 @@
                   />
                 </SettingsFormField>
 
-<<<<<<< HEAD
                 <FormRow>
-=======
                   <FormField errorMessage={errors.taxiWhitelisted} label="Taxi Whitelisted">
                     <Toggle
                       name="taxiWhitelisted"
@@ -203,7 +201,6 @@
                     />
                   </FormField>
 
->>>>>>> 9213c18c
                   <FormField errorMessage={errors.whitelisted} label="CAD Whitelisted">
                     <Toggle
                       name="whitelisted"
