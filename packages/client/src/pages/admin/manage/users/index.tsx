import * as React from "react";
import { useTranslations } from "use-intl";
import { getSessionUser } from "lib/auth";
import { getTranslations } from "lib/getTranslation";
import type { GetServerSideProps } from "next";
import { Rank, User, WhitelistStatus } from "@snailycad/types";
import { AdminLayout } from "components/admin/AdminLayout";
import { requestAll } from "lib/utils";
import { TabList } from "components/shared/TabList";
import { PendingUsersTab } from "components/admin/manage/users/tabs/PendingUsersTab";
import { Title } from "components/shared/Title";
import { Permissions } from "hooks/usePermission";
import { AllUsersTab } from "components/admin/manage/users/tabs/AllUsersTab";

interface Props {
  data: { users: User[]; pendingCount: number; totalCount: number };
}

export default function ManageUsers({ data }: Props) {
  const t = useTranslations("Management");
  const pending = data.users.filter((v) => v.whitelistStatus === WhitelistStatus.PENDING);

  const tabs = [
    { name: `${t("allUsers")} (${data.totalCount})`, value: "allUsers" },
    { name: `${t("pendingUsers")} (${data.pendingCount})`, value: "pendingUsers" },
  ];

  return (
    <AdminLayout
      permissions={{
        fallback: (u) => u.rank !== Rank.USER,
        permissions: [
          Permissions.BanUsers,
          Permissions.ViewUsers,
          Permissions.ManageUsers,
          Permissions.DeleteUsers,
        ],
      }}
    >
      <Title>{t("MANAGE_USERS")}</Title>

      <TabList tabs={tabs}>
        <AllUsersTab {...data} />
        <PendingUsersTab {...data} users={pending} />
      </TabList>
    </AdminLayout>
  );
}

export const getServerSideProps: GetServerSideProps = async ({ locale, req }) => {
<<<<<<< HEAD
  const user = await getSessionUser(req);
  const [users] = await requestAll(req, [["/admin/manage/users", []]]);

  return {
    props: {
      users,
      session: user,
=======
  const [usersData] = await requestAll(req, [["/admin/manage/users", []]]);

  return {
    props: {
      data: usersData,
      session: await getSessionUser(req),
>>>>>>> 21c96e9f
      messages: {
        ...(await getTranslations(
          ["citizen", "admin", "values", "common"],
          user?.locale ?? locale,
        )),
      },
    },
  };
};<|MERGE_RESOLUTION|>--- conflicted
+++ resolved
@@ -48,22 +48,13 @@
 }
 
 export const getServerSideProps: GetServerSideProps = async ({ locale, req }) => {
-<<<<<<< HEAD
+  const [usersData] = await requestAll(req, [["/admin/manage/users", []]]);
   const user = await getSessionUser(req);
-  const [users] = await requestAll(req, [["/admin/manage/users", []]]);
-
-  return {
-    props: {
-      users,
-      session: user,
-=======
-  const [usersData] = await requestAll(req, [["/admin/manage/users", []]]);
 
   return {
     props: {
       data: usersData,
-      session: await getSessionUser(req),
->>>>>>> 21c96e9f
+      session: user,
       messages: {
         ...(await getTranslations(
           ["citizen", "admin", "values", "common"],
