--- conflicted
+++ resolved
@@ -175,18 +175,15 @@
           )}
         </Formik>
 
-<<<<<<< HEAD
         <BanArea setUser={setUser} user={user} />
         <ManagePermissionsModal user={user} />
-        {user.rank !== "OWNER" ? <DangerZone user={user} /> : null}
-=======
+
         {user.rank !== Rank.OWNER ? (
           <>
             <BanArea setUser={setUser} user={user} />
             <DangerZone user={user} />
           </>
         ) : null}
->>>>>>> 4ce7b63f
       </div>
     </AdminLayout>
   );
