import * as React from "react";
import dynamic from "next/dynamic";
import { Layout } from "components/Layout";
import { useAreaOfPlay } from "hooks/global/useAreaOfPlay";
import { getSessionUser } from "lib/auth";
import { getTranslations } from "lib/getTranslation";
import type { GetServerSideProps } from "next";
import { ActiveCalls } from "components/leo/ActiveCalls";
import { Full911Call, useDispatchState } from "state/dispatchState";
import { ActiveBolos } from "components/active-bolos/ActiveBolos";
import { useTime } from "hooks/shared/useTime";
import { DispatchModalButtons } from "components/dispatch/ModalButtons";
import { useTranslations } from "use-intl";
import { ActiveOfficers } from "components/dispatch/ActiveOfficers";
import { ActiveDeputies } from "components/dispatch/ActiveDeputies";
import { DispatchAOP } from "components/dispatch/DispatchAOP";
import { requestAll } from "lib/utils";
import { useSignal100 } from "hooks/shared/useSignal100";
import { usePanicButton } from "hooks/shared/usePanicButton";
import { Title } from "components/shared/Title";
import {
  ActiveDispatchers,
  Bolo,
  CombinedLeoUnit,
  EmsFdDeputy,
  LeoIncident,
  Officer,
  ShouldDoType,
  ValueType,
} from "@snailycad/types";
import { useFeatureEnabled } from "hooks/useFeatureEnabled";
import { ModalIds } from "types/ModalIds";
import { useModal } from "state/modalState";
import { Permissions } from "@snailycad/permissions";
import { useLoadValuesClientSide } from "hooks/useLoadValuesClientSide";

const ActiveIncidents = dynamic(async () => {
  return (await import("components/dispatch/ActiveIncidents")).ActiveIncidents;
});

const Modals = {
  CustomFieldSearch: dynamic(async () => {
    return (await import("components/leo/modals/CustomFieldSearch/CustomFieldSearch"))
      .CustomFieldSearch;
  }),
  NameSearchModal: dynamic(async () => {
    return (await import("components/leo/modals/NameSearchModal/NameSearchModal")).NameSearchModal;
  }),
  VehicleSearchModal: dynamic(async () => {
    return (await import("components/leo/modals/VehicleSearchModal")).VehicleSearchModal;
  }),
  WeaponSearchModal: dynamic(async () => {
    return (await import("components/leo/modals/WeaponSearchModal")).WeaponSearchModal;
  }),
  NotepadModal: dynamic(async () => {
    return (await import("components/shared/NotepadModal")).NotepadModal;
  }),
  AddressSearchModal: dynamic(async () => {
    return (await import("components/dispatch/modals/AddressSearchModal")).AddressSearchModal;
  }),
};

export interface DispatchPageProps {
  calls: Full911Call[];
  bolos: Bolo[];
  officers: (Officer | CombinedLeoUnit)[];
  deputies: EmsFdDeputy[];
  activeDispatchers: ActiveDispatchers[];
  activeIncidents: LeoIncident[];
}

export default function DispatchDashboard(props: DispatchPageProps) {
  useLoadValuesClientSide({
    valueTypes: [
      ValueType.CALL_TYPE,
      ValueType.CITIZEN_FLAG,
      ValueType.DRIVERSLICENSE_CATEGORY,
      ValueType.IMPOUND_LOT,
      ValueType.LICENSE,
      ValueType.PENAL_CODE,
      ValueType.VEHICLE_FLAG,
      ValueType.DEPARTMENT,
      ValueType.DIVISION,
    ],
  });

  const { showAop } = useAreaOfPlay();
  const state = useDispatchState();
  const timeRef = useTime();
  const t = useTranslations("Leo");
  const signal100 = useSignal100();
  const panic = usePanicButton();

  const { ACTIVE_INCIDENTS } = useFeatureEnabled();
  const { isOpen } = useModal();

  React.useEffect(() => {
    state.setCalls(props.calls);
    state.setBolos(props.bolos);
    state.setAllOfficers(props.officers);

    state.setAllDeputies(props.deputies);
    state.setActiveDispatchers(props.activeDispatchers);
    state.setActiveIncidents(props.activeIncidents);

    function activeFilter(v: EmsFdDeputy | Officer | CombinedLeoUnit) {
      return Boolean(v.statusId && v.status?.shouldDo !== ShouldDoType.SET_OFF_DUTY);
    }

    const activeOfficers = [...props.officers].filter(activeFilter);
    const activeDeputies = [...props.deputies].filter(activeFilter);

    state.setActiveDeputies(activeDeputies);
    state.setActiveOfficers(activeOfficers);

    // eslint-disable-next-line react-hooks/exhaustive-deps
  }, [props]);

  return (
    <Layout
      permissions={{ fallback: (u) => u.isDispatch, permissions: [Permissions.Dispatch] }}
      className="dark:text-white"
    >
      <Title renderLayoutTitle={false}>{t("dispatch")}</Title>

      <signal100.Component enabled={signal100.enabled} audio={signal100.audio} />
      <panic.Component audio={panic.audio} unit={panic.unit} />

      <div className="w-full overflow-hidden rounded-md bg-gray-200/80 dark:bg-gray-2">
        <header className="flex items-center justify-between px-4 py-2 bg-gray-300 dark:bg-gray-3">
          <h3 className="text-xl font-semibold">
            {t("utilityPanel")}
            {showAop ? <DispatchAOP /> : null}
          </h3>

          <span ref={timeRef} />
        </header>

        <div className="p-3 pb-4">
          <DispatchModalButtons />
        </div>
      </div>

      <div className="flex flex-col mt-3 md:flex-row md:space-x-3">
        <div className="w-full">
          <ActiveOfficers />
          <ActiveDeputies />
        </div>
      </div>

      <div className="mt-3">
        <ActiveCalls />
        <ActiveBolos />
        {ACTIVE_INCIDENTS ? <ActiveIncidents /> : null}
      </div>

      <Modals.NotepadModal />
      {/* name search have their own vehicle/weapon search modal */}
      {isOpen(ModalIds.NameSearch) ? null : (
        <>
          <Modals.WeaponSearchModal id={ModalIds.WeaponSearch} />
          <Modals.VehicleSearchModal id={ModalIds.VehicleSearch} />
        </>
      )}
      <Modals.AddressSearchModal />
      <Modals.NameSearchModal />
      <Modals.CustomFieldSearch />
    </Layout>
  );
}

export const getServerSideProps: GetServerSideProps = async ({ req, locale }) => {
<<<<<<< HEAD
  const adminValuesURL =
    "/admin/values/codes_10?paths=penal_code,impound_lot,license,department,division,vehicle_flag,driverslicense_category,citizen_flag,call_type";

  const user = await getSessionUser(req);
=======
>>>>>>> 21c96e9f
  const [values, calls, bolos, { officers, deputies, activeDispatchers, activeIncidents }] =
    await requestAll(req, [
      ["/admin/values/codes_10", []],
      ["/911-calls", []],
      ["/bolos", []],
      ["/dispatch", { deputies: [], officers: [], activeDispatchers: [], activeIncidents: [] }],
    ]);

  return {
    props: {
      session: user,
      calls,
      bolos,
      values,
      officers,
      deputies,
      activeDispatchers,
      activeIncidents,
      messages: {
        ...(await getTranslations(
          ["citizen", "truck-logs", "ems-fd", "leo", "calls", "common"],
          locale,
        )),
      },
    },
  };
};<|MERGE_RESOLUTION|>--- conflicted
+++ resolved
@@ -170,13 +170,7 @@
 }
 
 export const getServerSideProps: GetServerSideProps = async ({ req, locale }) => {
-<<<<<<< HEAD
-  const adminValuesURL =
-    "/admin/values/codes_10?paths=penal_code,impound_lot,license,department,division,vehicle_flag,driverslicense_category,citizen_flag,call_type";
-
   const user = await getSessionUser(req);
-=======
->>>>>>> 21c96e9f
   const [values, calls, bolos, { officers, deputies, activeDispatchers, activeIncidents }] =
     await requestAll(req, [
       ["/admin/values/codes_10", []],
