--- conflicted
+++ resolved
@@ -14,16 +14,11 @@
 import { ModalIds } from "types/ModalIds";
 import { useTranslations } from "use-intl";
 import { Textarea } from "components/form/Textarea";
-<<<<<<< HEAD
-import { useCitizen } from "context/CitizenContext";
-import { RecordType, PenalCode } from "types/prisma";
+import { Citizen, RecordType, PenalCode } from "types/prisma";
 import { TableItem } from "./CreateRecordModal/TableItem";
-=======
-import { Citizen, RecordType } from "types/prisma";
 import { InputSuggestions } from "components/form/InputSuggestions";
 import { PersonFill } from "react-bootstrap-icons";
 import { useImageUrl } from "hooks/useImageUrl";
->>>>>>> 5a4bebc8
 
 export const CreateTicketModal = ({ type }: { type: RecordType }) => {
   const { isOpen, closeModal, getPayload } = useModal();
