import * as React from "react";
import { Menu, Transition } from "@headlessui/react";
import { PersonCircle } from "react-bootstrap-icons";
import Link from "next/link";
import { useAuth } from "src/context/AuthContext";
import { logout } from "lib/auth";
import { useRouter } from "next/router";
import { classNames } from "lib/classNames";
import { CitizenDropdown } from "./dropdowns/CitizenDropdown";
import { OfficerDropdown } from "./dropdowns/OfficerDropdown";
import { EmsFdDropdown } from "./dropdowns/EmsFdDropdown";
import { useFeatureEnabled } from "hooks/useFeatureEnabled";
import { TowDropdown } from "./dropdowns/TowDropdown";
import { DispatchDropdown } from "./dropdowns/DispatchDropdown";
import { useTranslations } from "next-intl";
import { useImageUrl } from "hooks/useImageUrl";
import { useViewport } from "@casper124578/useful/hooks/useViewport";
import Head from "next/head";

interface Props {
  maxWidth?: string;
}

export function Nav({ maxWidth }: Props) {
<<<<<<< HEAD
  const [menuOpen, setMenuOpen] = React.useState(true);
=======
  const [menuOpen, setMenuOpen] = React.useState(false);
>>>>>>> 94643c49

  const { user, cad } = useAuth();
  const { TOW, COURTHOUSE } = useFeatureEnabled();
  const router = useRouter();
  const t = useTranslations("Nav");
  const isActive = (route: string) => router.pathname.startsWith(route);

  const { makeImageUrl } = useImageUrl();
  const url = cad && makeImageUrl("cad", cad.logoId);
  const viewport = useViewport();

  React.useEffect(() => {
    setMenuOpen(false);
  }, [router.asPath]);

  React.useEffect(() => {
    if (viewport > 900) {
      setMenuOpen(false);
    }
  }, [viewport]);

  return (
    <nav className="bg-white dark:bg-[#171717] shadow-sm sticky top-0 z-30">
      <div style={{ maxWidth: maxWidth ?? "100rem" }} className="mx-auto px-4">
        <div className="flex items-center justify-between h-14">
          <button onClick={() => setMenuOpen((o) => !o)} className="flex flex-col nav:hidden w-7">
            <span className="my-0.5 rounded-md h-0.5 w-full bg-white " />
            <span className="my-0.5 rounded-md h-0.5 w-full bg-white " />
            <span className="my-0.5 rounded-md h-0.5 w-full bg-white " />
          </button>

          <div className="relative flex items-center nav:space-x-7">
            <h1 className="text-2xl hidden nav:block">
              <a
                href="/citizen"
                className="flex items-center gap-2 py-3 font-bold text-gray-800 dark:text-white"
              >
                {url ? (
                  <>
                    <Head>
                      <link rel="shortcut icon" href={url} />
                    </Head>
                    <img
                      alt={cad?.name || "SnailyCAD"}
                      width={30}
                      height={30}
                      className="max-h-[30px] min-w-[30px]"
                      src={url}
                    />
                  </>
                ) : null}
                {cad?.name || "SnailyCAD"}
              </a>
            </h1>

            <ul
              className={classNames(
                "nav:flex",
                menuOpen
                  ? "grid place-content-center fixed top-[3.6rem] left-0 bg-white dark:bg-[#171717] w-screen space-y-2 py-3 animate-enter"
                  : "hidden nav:flex-row space-x-1 items-center",
              )}
            >
              <CitizenDropdown />

              {user?.isTow && TOW ? <TowDropdown /> : null}

              {user?.isLeo ? <OfficerDropdown /> : null}

              {user?.isEmsFd ? <EmsFdDropdown /> : null}

              {user?.isDispatch ? <DispatchDropdown /> : null}

              {COURTHOUSE ? (
                <Link href="/courthouse">
                  <a
                    className={classNames(
                      "p-1 nav:px-2 text-gray-700 dark:text-gray-200 transition duration-300",
                      isActive("/courthouse") && "font-semibold",
                    )}
                  >
                    {t("courthouse")}
                  </a>
                </Link>
              ) : null}

              {user && user.rank !== "USER" ? (
                <Link href="/admin">
                  <a
                    className={classNames(
                      "p-1 nav:px-2 text-gray-700 dark:text-gray-200 transition duration-300",
                      isActive("/admin") && "font-semibold",
                    )}
                  >
                    {t("admin")}
                  </a>
                </Link>
              ) : null}
            </ul>
          </div>

          <div>
            <NavDropdown />
          </div>
        </div>
      </div>
    </nav>
  );
}

function NavDropdown() {
  const { user, setUser } = useAuth();
  const router = useRouter();
  const t = useTranslations("Nav");

  async function handleLogout() {
    const success = await logout();
    if (success) {
      router.push("/auth/login");
      setUser(null);
    }
  }

  return (
    <Menu as="div" className="relative z-50 inline-block text-left">
      {({ open }) => (
        <>
          <Menu.Button
            className={classNames(
              "inline-flex justify-center w-full px-2 py-2 text-sm font-medium text-neutral-800 dark:text-white bg-transparent rounded-md transition-colors hover:bg-gray-200 dark:hover:bg-dark-bright focus:outline-none",
              open && "bg-gray-200 dark:bg-dark-bright",
            )}
          >
            <span className="mr-2.5"> {user ? user.username : null}</span>

            <PersonCircle className="text-dark-bg dark:text-gray-300" width={20} height={20} />
          </Menu.Button>
          <Transition
            as={React.Fragment}
            enter="transition ease-out duration-100"
            enterFrom="transform opacity-0 scale-95"
            enterTo="transform opacity-100 scale-100"
            leave="transition ease-in duration-75"
            leaveFrom="transform opacity-100 scale-100"
            leaveTo="transform opacity-0 scale-95"
          >
            <Menu.Items className="absolute right-0 w-32 mt-1 origin-top-right bg-white divide-y divide-gray-100 rounded-md shadow-xl dark:bg-dark-bright dark:divide-dark-bg focus:outline-none">
              {user ? (
                <>
                  <div className="px-1 py-1">
                    <Menu.Item>
                      <Link href="/account">
                        <a className="text-gray-900 dark:text-gray-200 block hover:bg-gray-200 dark:hover:bg-dark-bg group rounded-md items-center w-full px-3 py-1.5 text-sm transition-all">
                          {t("account")}
                        </a>
                      </Link>
                    </Menu.Item>
                  </div>

                  <div className="px-1 py-1">
                    <Menu.Item>
                      <button
                        onClick={handleLogout}
                        className="text-red-500 text-left hover:bg-red-500 hover:text-black group rounded-md items-center w-full px-3 py-1.5 text-sm transition-all"
                      >
                        {t("logout")}
                      </button>
                    </Menu.Item>
                  </div>
                </>
              ) : (
                <div className="px-1 py-1 ">
                  <Menu.Item>
                    <Link href="/auth/login">
                      <a className="text-gray-900 dark:text-gray-200 block hover:bg-gray-200 dark:hover:bg-dark-bg group rounded-md items-center w-full px-3 py-1.5 text-sm transition-all">
                        {t("login")}
                      </a>
                    </Link>
                  </Menu.Item>
                  <Menu.Item>
                    <Link href="/auth/register">
                      <a className="text-gray-900 dark:text-gray-200 block hover:bg-gray-200 dark:hover:bg-dark-bg group rounded-md items-center w-full px-3 py-1.5 text-sm transition-all">
                        {t("register")}
                      </a>
                    </Link>
                  </Menu.Item>
                </div>
              )}
            </Menu.Items>
          </Transition>
        </>
      )}
    </Menu>
  );
}<|MERGE_RESOLUTION|>--- conflicted
+++ resolved
@@ -22,11 +22,7 @@
 }
 
 export function Nav({ maxWidth }: Props) {
-<<<<<<< HEAD
-  const [menuOpen, setMenuOpen] = React.useState(true);
-=======
   const [menuOpen, setMenuOpen] = React.useState(false);
->>>>>>> 94643c49
 
   const { user, cad } = useAuth();
   const { TOW, COURTHOUSE } = useFeatureEnabled();
