import { TabsContent } from "components/shared/TabList";
import * as Accordion from "@radix-ui/react-accordion";
import { Button } from "components/Button";
import { FormField } from "components/form/FormField";
import { Toggle } from "components/form/Toggle";
import { useAuth } from "context/AuthContext";
import { Form, Formik } from "formik";
import useFetch from "lib/useFetch";
import { useTranslations } from "use-intl";
import { StatusViewMode, TableActionsAlignment } from "@snailycad/types";
import { Select } from "components/form/Select";
import { Loader } from "components/Loader";
<<<<<<< HEAD
import nextConfig from "../../../next.config";

export function AppearanceTab() {
  const availableLanguages = nextConfig.i18n.locales;
=======
import type { Sounds } from "lib/server/getAvailableSounds";
import { soundCamelCaseToKebabCase } from "lib/utils";
import { CaretDownFill } from "react-bootstrap-icons";

interface Props {
  availableSounds: Record<Sounds, boolean>;
}

export function AppearanceTab({ availableSounds }: Props) {
>>>>>>> 21c96e9f
  const { user, setUser } = useAuth();
  const t = useTranslations("Account");
  const { execute, state } = useFetch();
  const common = useTranslations("Common");

  const STATUS_VIEW_MODE_LABELS = {
    [StatusViewMode.DOT_COLOR]: t("dotColor"),
    [StatusViewMode.FULL_ROW_COLOR]: t("fullRowColor"),
  };

  const TABLE_ALIGNMENT_LABELS = {
    [TableActionsAlignment.NONE]: common("none"),
    [TableActionsAlignment.LEFT]: common("left"),
    [TableActionsAlignment.RIGHT]: common("right"),
  };

  if (!user) {
    return null;
  }

  const INITIAL_VALUES = {
    isDarkTheme: user.isDarkTheme ?? true,
    statusViewMode: user.statusViewMode ?? StatusViewMode.DOT_COLOR,
    tableActionsAlignment: user.tableActionsAlignment,
    locale: user?.locale ?? nextConfig.i18n.defaultLocale,
    soundSettings: user.soundSettings ?? {
      panicButton: true,
      signal100: true,
      addedToCall: false,
      stopRoleplay: false,
      statusUpdate: false,
      incomingCall: false,
    },
  };
  const sounds = Object.keys(INITIAL_VALUES.soundSettings);

  async function onSubmit(data: typeof INITIAL_VALUES) {
    const { json } = await execute("/user", {
      method: "PATCH",
      data: { username: user?.username, ...data },
    });

    if (json.id) {
      setUser({ ...user, ...json });
    }
  }

  const availableSoundsArr = sounds.filter((v) => availableSounds[soundCamelCaseToKebabCase(v)]);
  const unAvailableSoundsArr = sounds.filter((v) => !availableSounds[soundCamelCaseToKebabCase(v)]);

  return (
    <TabsContent aria-label={t("appearanceSettings")} value="appearanceSettings">
      <h3 className="text-2xl font-semibold">{t("appearanceSettings")}</h3>
      <Formik onSubmit={onSubmit} initialValues={INITIAL_VALUES}>
        {({ handleChange, values, errors }) => (
          <Form className="mt-3">
            <FormField checkbox errorMessage={errors.isDarkTheme} label={t("darkTheme")}>
              <Toggle toggled={values.isDarkTheme} onClick={handleChange} name="isDarkTheme" />
            </FormField>

            <FormField errorMessage={errors.locale} label={t("locale")}>
              <Select
                values={availableLanguages.map((v) => ({ value: v, label: v }))}
                value={values.locale}
                onChange={handleChange}
                name="locale"
              />
            </FormField>

            <FormField errorMessage={errors.statusViewMode} label={t("statusView")}>
              <Select
                values={Object.values(StatusViewMode).map((v) => ({
                  value: v,
                  label: STATUS_VIEW_MODE_LABELS[v],
                }))}
                value={values.statusViewMode}
                onChange={handleChange}
                name="statusViewMode"
              />
            </FormField>

            <FormField errorMessage={errors.tableActionsAlignment} label={t("tableAlignment")}>
              <Select
                values={Object.values(TableActionsAlignment).map((v) => ({
                  value: v,
                  label: TABLE_ALIGNMENT_LABELS[v],
                }))}
                value={values.tableActionsAlignment}
                onChange={handleChange}
                name="tableActionsAlignment"
              />
            </FormField>

            <div className="mb-5">
              <h3 className="text-2xl font-semibold mb-3">{t("sounds")}</h3>

              {availableSoundsArr.map((_name) => {
                const fieldName = _name as keyof typeof INITIAL_VALUES.soundSettings;
                const kebabCase = soundCamelCaseToKebabCase(fieldName);
                const soundAvailable = !!availableSounds[kebabCase];

                if (!soundAvailable) return null;

                return (
                  <div className="mb-3" key={fieldName}>
                    <FormField className="!mb-0" label={t(fieldName)} checkbox>
                      <Toggle
                        toggled={values.soundSettings[fieldName]}
                        onClick={handleChange}
                        name={`soundSettings.${fieldName}`}
                        disabled={!soundAvailable}
                      />
                    </FormField>
                  </div>
                );
              })}

              {unAvailableSoundsArr.length <= 0 ? null : (
                <Accordion.Root className="mt-4" type="multiple">
                  <Accordion.Item value="unavailable-sounds">
                    <Accordion.Trigger
                      title="Click to expand"
                      className="accordion-state gap-2 flex items-center justify-between pt-1 text-lg font-semibold text-left"
                    >
                      <p>Unavailable Sounds</p>

                      <CaretDownFill
                        width={16}
                        height={16}
                        className="transform w-4 h-4 transition-transform accordion-state-transform"
                      />
                    </Accordion.Trigger>

                    <Accordion.Content className="mt-3">
                      {unAvailableSoundsArr.map((sound) => {
                        return <p key={sound}>{t(sound)}</p>;
                      })}

                      <p className="mt-2">
                        These sounds are unavailable.
                        <a
                          className="ml-1 underline"
                          rel="noreferrer"
                          target="_blank"
                          href="https://cad-docs.caspertheghost.me/docs/guides/how-set-custom-sounds"
                        >
                          They must be added by an admin.
                        </a>
                      </p>
                    </Accordion.Content>
                  </Accordion.Item>
                </Accordion.Root>
              )}
            </div>

            <Button
              className="flex items-center gap-2"
              type="submit"
              disabled={state === "loading"}
            >
              {state === "loading" ? <Loader /> : null}
              {common("save")}
            </Button>
          </Form>
        )}
      </Formik>
    </TabsContent>
  );
}<|MERGE_RESOLUTION|>--- conflicted
+++ resolved
@@ -10,12 +10,7 @@
 import { StatusViewMode, TableActionsAlignment } from "@snailycad/types";
 import { Select } from "components/form/Select";
 import { Loader } from "components/Loader";
-<<<<<<< HEAD
 import nextConfig from "../../../next.config";
-
-export function AppearanceTab() {
-  const availableLanguages = nextConfig.i18n.locales;
-=======
 import type { Sounds } from "lib/server/getAvailableSounds";
 import { soundCamelCaseToKebabCase } from "lib/utils";
 import { CaretDownFill } from "react-bootstrap-icons";
@@ -25,11 +20,11 @@
 }
 
 export function AppearanceTab({ availableSounds }: Props) {
->>>>>>> 21c96e9f
   const { user, setUser } = useAuth();
   const t = useTranslations("Account");
   const { execute, state } = useFetch();
   const common = useTranslations("Common");
+  const availableLanguages = nextConfig.i18n.locales;
 
   const STATUS_VIEW_MODE_LABELS = {
     [StatusViewMode.DOT_COLOR]: t("dotColor"),
