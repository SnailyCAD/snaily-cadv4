import { useRouter } from "next/router";
import React from "react";
import { FullDeputy } from "state/dispatchState";
import { cad as CAD, CombinedLeoUnit, Feature, Officer } from "types/prisma";
import { handleRequest } from "./fetch";

export function calculateAge(dateOfBirth: string | Date): string {
  const [age] = ((Date.now() - new Date(dateOfBirth).getTime()) / (60 * 60 * 24 * 365.25 * 1000))
    .toString()
    .split(".");

  return age as string;
}

export function useIsFeatureEnabled(cad: Partial<Pick<CAD, "disabledFeatures">>) {
  const [isEnabled, setIsEnabled] = React.useState(true);
  const router = useRouter();

  const featuresRoute: Partial<Record<Feature, string>> = {
    TOW: "/tow",
    BLEETER: "/bleeter",
    TAXI: "/taxi",
    TRUCK_LOGS: "/truck-logs",
    BUSINESS: "/business",
  };

  // eslint-disable-next-line react-hooks/exhaustive-deps
  function checkEnabled() {
    const disabledFeatures = cad?.disabledFeatures ?? [];

    for (const feature of disabledFeatures) {
      const route = featuresRoute[feature];

      if (router.pathname.includes(route!)) {
        setIsEnabled(false);
        break;
      } else {
        setIsEnabled(true);
      }
    }

    return isEnabled;
  }

  React.useEffect(() => {
    checkEnabled();
  }, [checkEnabled, router]);

  return isEnabled;
}

type Config = [string, any?][];
export async function requestAll(req: any, config: Config) {
  return Promise.all(
    config.map(async ([path, defaultValue = {}]) => {
      return handleRequest(path, {
        req,
      })
        .then((v) => (typeof v.data === "undefined" ? defaultValue : v.data))
        .catch(() => defaultValue);
    }),
  );
}

<<<<<<< HEAD
export function makeUnitName(unit: Officer | FullDeputy | CombinedLeoUnit) {
  if (!("citizen" in unit)) {
    return "";
  }

  return `${unit.citizen.name} ${unit.citizen.surname}`;
=======
export function makeUnitName(officer: Officer | FullDeputy) {
  return `${officer.citizen.name} ${officer.citizen.surname}`;
}

export function yesOrNoText(t: boolean): "yes" | "no" {
  return t === true ? "yes" : "no";
>>>>>>> fc5eeea2
}<|MERGE_RESOLUTION|>--- conflicted
+++ resolved
@@ -62,19 +62,14 @@
   );
 }
 
-<<<<<<< HEAD
 export function makeUnitName(unit: Officer | FullDeputy | CombinedLeoUnit) {
   if (!("citizen" in unit)) {
     return "";
   }
 
   return `${unit.citizen.name} ${unit.citizen.surname}`;
-=======
-export function makeUnitName(officer: Officer | FullDeputy) {
-  return `${officer.citizen.name} ${officer.citizen.surname}`;
 }
 
 export function yesOrNoText(t: boolean): "yes" | "no" {
   return t === true ? "yes" : "no";
->>>>>>> fc5eeea2
 }