--- conflicted
+++ resolved
@@ -17,11 +17,7 @@
   },
   // prettier-ignore
   images: { // start images
-<<<<<<< HEAD
-    domains: ["i.imgur.com", "cdn.discordapp.com", "localhost", "localhost", "localhost", "localhost"]
-=======
     domains: ["i.imgur.com", "cdn.discordapp.com", "localhost"]
->>>>>>> ea26abc0
   }, // end images
   // prettier-enable
   webpack(config, { webpack }) {
