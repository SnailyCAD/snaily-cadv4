{
  "name": "@snailycad/utils",
  "version": "1.0.0-beta.79",
  "main": "./dist/index.js",
  "module": "./dist/index.mjs",
  "types": "./dist/index.d.ts",
  "exports": {
<<<<<<< HEAD
    ".": "./dist/index.js",
    "./callsign": "./dist/callsign.js",
    "./typeguards": "./dist/typeguards.js",
    "./version": "./dist/version.js",
=======
    ".": {
      "require": "./dist/index.js",
      "import": "./dist/index.mjs"
    },
    "./callsign": {
      "require": "./dist/callsign.js",
      "import": "./dist/callsign.mjs"
    },
    "./typeguards": {
      "require": "./dist/typeguards.js",
      "import": "./dist/typeguards.mjs"
    },
>>>>>>> ee3c655a
    "./package.json": "./package.json"
  },
  "files": [
    "dist"
  ],
  "typesVersions": {
    "*": {
      "callsign": [
        "dist/callsign.d.ts"
      ],
      "typeguards": [
        "dist/typeguards.d.ts"
      ],
      "version": [
        "dist/version.d.ts"
      ]
    }
  },
  "scripts": {
    "build": "tsup",
    "typecheck": "tsc --noEmit",
    "test:watch": "vitest --watch",
    "test": "vitest run"
  },
  "devDependencies": {
    "@snailycad/types": "1.0.0-beta.79",
    "c8": "^7.11.0",
    "tslib": "^2.3.1",
    "tsup": "^5.12.2",
    "typescript": "^4.6.3",
    "vite": "^2.9.1",
    "vitest": "^0.8.1"
  },
  "tsup": {
    "entry": [
      "src/**/*.ts"
    ],
    "dts": true,
    "bundle": false,
    "platform": "node",
    "target": "node16",
    "silent": true,
    "format": [
      "cjs",
      "esm"
    ]
  }
}<|MERGE_RESOLUTION|>--- conflicted
+++ resolved
@@ -5,12 +5,6 @@
   "module": "./dist/index.mjs",
   "types": "./dist/index.d.ts",
   "exports": {
-<<<<<<< HEAD
-    ".": "./dist/index.js",
-    "./callsign": "./dist/callsign.js",
-    "./typeguards": "./dist/typeguards.js",
-    "./version": "./dist/version.js",
-=======
     ".": {
       "require": "./dist/index.js",
       "import": "./dist/index.mjs"
@@ -23,7 +17,10 @@
       "require": "./dist/typeguards.js",
       "import": "./dist/typeguards.mjs"
     },
->>>>>>> ee3c655a
+    "./version": {
+      "require": "./dist/version.js",
+      "import": "./dist/version.mjs"
+    },
     "./package.json": "./package.json"
   },
   "files": [
