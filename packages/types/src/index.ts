--- conflicted
+++ resolved
@@ -79,156 +79,6 @@
   towRolePermissions: Permissions[];
   taxiRolePermissions: Permissions[];
   courthouseRolePermissions: Permissions[];
-<<<<<<< HEAD
-}
-
-/**
- * Model DiscordRole
- *
- */
-export interface DiscordRole {
-  id: string;
-  name: string;
-  discordRolesId: string;
-}
-
-export interface CustomRole {
-  id: string;
-  name: string;
-  iconId: string | null;
-  permissions: Permissions[];
-  createdAt: Date;
-  updatedAt: Date;
-}
-
-/**
- * Model User
- *
- */
-export interface User {
-  id: string;
-  username: string;
-  password: string;
-  rank: Rank;
-  isLeo: boolean;
-  isSupervisor: boolean;
-  isEmsFd: boolean;
-  isDispatch: boolean;
-  isTow: boolean;
-  isTaxi: boolean;
-  banned: boolean;
-  banReason: string | null;
-  avatarUrl: string | null;
-  steamId: string | null;
-  whitelistStatus: WhitelistStatus;
-  isDarkTheme: boolean;
-  tempPassword: string | null;
-  statusViewMode: StatusViewMode;
-  tableActionsAlignment: TableActionsAlignment;
-  createdAt: Date;
-  updatedAt: Date;
-  discordId: string | null;
-  hasTempPassword?: boolean;
-  twoFactorEnabled?: boolean;
-  permissions: Permissions[] | null;
-  roles?: CustomRole[];
-  soundSettingsId: string | null;
-  soundSettings?: UserSoundSettings | null;
-  apiTokenId: string | null;
-  apiToken?: ApiToken | null;
-}
-
-/**
- * Model User2FA
- *
- */
-export interface User2FA {
-  id: string;
-  secret: string;
-  userId: string;
-}
-
-/**
- * Model UserSoundSettings
- *
- */
-export interface UserSoundSettings {
-  id: string;
-  panicButton: boolean;
-  signal100: boolean;
-  addedToCall: boolean;
-  stopRoleplay: boolean;
-  statusUpdate: boolean;
-  incomingCall: boolean;
-}
-
-/**
- * Model Citizen
- *
- */
-export interface Citizen {
-  id: string;
-  socialSecurityNumber: string | null;
-  userId: string | null;
-  name: string;
-  surname: string;
-  dateOfBirth: Date;
-  genderId: string;
-  gender: Value<ValueType.GENDER>;
-  ethnicityId: string;
-  ethnicity: Value<ValueType.ETHNICITY>;
-  hairColor: string;
-  eyeColor: string;
-  address: string;
-  postal: string | null;
-  height: string;
-  weight: string;
-  driversLicenseId: string | null;
-  driversLicense: Value<ValueType.LICENSE> | null;
-  weaponLicenseId: string | null;
-  weaponLicense: Value<ValueType.LICENSE> | null;
-  pilotLicenseId: string | null;
-  pilotLicense: Value<ValueType.LICENSE> | null;
-  waterLicenseId: string | null;
-  waterLicense: Value<ValueType.LICENSE> | null;
-  imageId: string | null;
-  note: string | null;
-  dead: boolean | null;
-  arrested: boolean | null;
-  phoneNumber: string | null;
-  dateOfDead: Date | null;
-  occupation: string | null;
-  createdAt: Date;
-  updatedAt: Date;
-  dlCategory: DriversLicenseCategoryValue[];
-  flags?: Value<ValueType.CITIZEN_FLAG>[];
-  notes?: Note[];
-}
-
-export interface Note {
-  id: string;
-  text: string;
-  createdAt: Date;
-  updatedAt: Date;
-
-  createdBy: Officer | null;
-  citizenId: string | null;
-  vehicleId: string | null;
-}
-
-/**
- * Model RegisteredVehicle
- *
- */
-export interface RegisteredVehicle {
-  id: string;
-  userId: string | null;
-  citizenId: string;
-  citizen: Citizen;
-  vinNumber: string;
-  plate: string;
-  modelId: string;
-=======
 };
 
 export type DiscordRole = Prisma.DiscordRole;
@@ -296,7 +146,6 @@
 
 export type RegisteredVehicle = Prisma.RegisteredVehicle & {
   citizen: Prisma.Citizen;
->>>>>>> 67883907
   model: VehicleValue;
   registrationStatus: Prisma.Value;
   insuranceStatus?: Prisma.Value | null;
@@ -526,6 +375,8 @@
 export type CustomFieldValue = Prisma.CustomFieldValue & {
   field: CustomField;
 };
+
+export type CustomRole = Prisma.CustomRole;
 
 export type CourthousePost = Prisma.CourthousePost & {
   user: User;
